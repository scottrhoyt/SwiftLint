//
//  Configuration.swift
//  SwiftLint
//
//  Created by JP Simard on 2015-08-23.
//  Copyright (c) 2015 Realm. All rights reserved.
//

import Foundation
import SourceKittenFramework

private let fileManager = NSFileManager.defaultManager()

<<<<<<< HEAD
=======
extension Yaml {
    var arrayOfStrings: [Swift.String]? {
        return array?.flatMap { $0.string } ?? string.map { [$0] }
    }
    var arrayOfInts: [Swift.Int]? {
        return array?.flatMap { $0.int } ?? int.map { [$0] }
    }
}

>>>>>>> 4421657d
public struct Configuration: Equatable {
    public let disabledRules: [String] // disabled_rules
    public let included: [String]      // included
    public let excluded: [String]      // excluded
    public let reporter: String        // reporter (xcode, json, csv, checkstyle)
    public let rules: [Rule]
    public let useNestedConfigs: Bool  // process nested configs, will default to false
    public var rootPath: String?       // the root path of the lint to search for nested configs
    private var configPath: String?    // if successfully load from a path

    public var reporterFromString: Reporter.Type {
        switch reporter {
        case XcodeReporter.identifier:
            return XcodeReporter.self
        case JSONReporter.identifier:
            return JSONReporter.self
        case CSVReporter.identifier:
            return CSVReporter.self
        case CheckstyleReporter.identifier:
            return CheckstyleReporter.self
        default:
            fatalError("no reporter with identifier '\(reporter)' available.")
        }
    }

    public init?(disabledRules: [String] = [],
                 included: [String] = [],
                 excluded: [String] = [],
                 reporter: String = "xcode",
<<<<<<< HEAD
                 rules: [Rule] = Configuration.rulesFromDict(),
=======
                 rules: [Rule] = Configuration.rulesFromYAML(),
>>>>>>> 4421657d
                 useNestedConfigs: Bool = false) {
        self.included = included
        self.excluded = excluded
        self.reporter = reporter
        self.useNestedConfigs = useNestedConfigs

        // Validate that all rule identifiers map to a defined rule

        let validRuleIdentifiers = Configuration.rulesFromDict().map {
            $0.dynamicType.description.identifier
        }

        let validDisabledRules = disabledRules.filter({ validRuleIdentifiers.contains($0)})
        let invalidRules = disabledRules.filter({ !validRuleIdentifiers.contains($0) })
        if !invalidRules.isEmpty {
            for invalidRule in invalidRules {
                queuedPrintError("config error: '\(invalidRule)' is not a valid rule identifier")
            }
            let listOfValidRuleIdentifiers = validRuleIdentifiers.joinWithSeparator("\n")
            queuedPrintError("Valid rule identifiers:\n\(listOfValidRuleIdentifiers)")
        }

        // Validate that rule identifiers aren't listed multiple times

        let ruleSet = Set(validDisabledRules)
        if ruleSet.count != validDisabledRules.count {
            let duplicateRules = validDisabledRules.reduce([String: Int]()) { (var accu, element) in
                accu[element] = accu[element]?.successor() ?? 1
                return accu
            }.filter { $0.1 > 1 }
            queuedPrintError(duplicateRules.map { rule in
                "config error: '\(rule.0)' is listed \(rule.1) times"
            }.joinWithSeparator("\n"))
            return nil
        }
        self.disabledRules = validDisabledRules

        self.rules = rules.filter {
            !validDisabledRules.contains($0.dynamicType.description.identifier)
        }
    }

<<<<<<< HEAD
    public init?(dict: [String: AnyObject]) {
        self.init(
            disabledRules: dict["disabled_rules"] as? [String] ?? [],
            included: dict["included"] as? [String] ?? [],
            excluded: dict["excluded"] as? [String] ?? [],
            reporter: dict["reporter"] as? String ?? XcodeReporter.identifier,
            useNestedConfigs: dict["use_nested_configs"] as? Bool ?? false,
            rules: Configuration.rulesFromDict(dict)
        )
    }

=======
    public init?(yaml: String) {
        guard let yamlConfig = Configuration.loadYaml(yaml) else {
            return nil
        }
        self.init(yamlConfig: yamlConfig)
    }

    private init?(yamlConfig: Yaml) {
        self.init(
            disabledRules: yamlConfig["disabled_rules"].arrayOfStrings ?? [],
            included: yamlConfig["included"].arrayOfStrings ?? [],
            excluded: yamlConfig["excluded"].arrayOfStrings ?? [],
            reporter: yamlConfig["reporter"].string ?? XcodeReporter.identifier,
            rules: Configuration.rulesFromYAML(yamlConfig),
            useNestedConfigs: yamlConfig["use_nested_configs"].bool ?? false
        )
    }

    private static func loadYaml(yaml: String) -> Yaml? {
        let yamlResult = Yaml.load(yaml)
        if let yamlConfig = yamlResult.value {
            return yamlConfig
        }
        if let error = yamlResult.error {
            queuedPrint(error)
        }
        return nil
    }

>>>>>>> 4421657d
    public init(path: String = ".swiftlint.yml", optional: Bool = true, silent: Bool = false) {
        let fullPath = (path as NSString).absolutePathRepresentation()
        let failIfRequired = {
            if !optional { fatalError("Could not read configuration file at path '\(fullPath)'") }
        }
        if path.isEmpty || !NSFileManager.defaultManager().fileExistsAtPath(fullPath) {
            failIfRequired()
            self.init()!
            return
        }
        do {
            let yamlContents = try NSString(contentsOfFile: fullPath,
                encoding: NSUTF8StringEncoding) as String
<<<<<<< HEAD
            let dict = try YamlParser.parse(yamlContents)
            if !silent {
                queuedPrintError("Loading configuration from '\(path)'")
=======
            if let yamlConfig = Configuration.loadYaml(yamlContents) {
                if !silent {
                    queuedPrintError("Loading configuration from '\(path)'")
                }
                self.init(yamlConfig: yamlConfig)!
                configPath = fullPath
                return
            } else {
                failIfRequired()
>>>>>>> 4421657d
            }
            self.init(dict: dict)!
            configPath = fullPath
            return
        } catch {
            queuedPrintError("Failed to load configuration from '\(path)'")
            failIfRequired()
        }
        self.init()!
    }

    static func rulesFromDict(dict: [String: AnyObject]? = nil,
                          ruleList: RuleList = masterRuleList) -> [Rule] {
        var rules = [Rule]()
        for rule in ruleList.list.values {
            let identifier = rule.description.identifier
            if rule is ConfigurableRule.Type,
               let ruleConfig = dict?[identifier] {
                // swiftlint:disable force_cast
                if let configuredRule = (rule as! ConfigurableRule.Type).init(config: ruleConfig) {
                    rules.append(configuredRule)
                } else {
                    queuedPrintError("Invalid config for \(identifier). Falling back to default")
                    rules.append(rule.init())
                }
                // swiftlint:enabld force_cast
            } else {
                rules.append(rule.init())
            }
        }

        return rules
    }

    public func lintablePathsForPath(path: String,
                                     fileManager: NSFileManager = fileManager) -> [String] {
        let pathsForPath = included.isEmpty ? fileManager.filesToLintAtPath(path) : []
        let excludedPaths = excluded.flatMap(fileManager.filesToLintAtPath)
        let includedPaths = included.flatMap(fileManager.filesToLintAtPath)
        return (pathsForPath + includedPaths).filter({ !excludedPaths.contains($0) })
    }

    public func lintableFilesForPath(path: String) -> [File] {
        let allPaths = self.lintablePathsForPath(path)
        return allPaths.flatMap { File(path: $0) }
    }

    public func configForFile(file: File) -> Configuration {
<<<<<<< HEAD
        if  useNestedConfigs,
            let containingDir = file.path?.stringByDeletingLastPathComponent {
=======
        if useNestedConfigs,
            let containingDir = (file.path as NSString?)?.stringByDeletingLastPathComponent {
>>>>>>> 4421657d
            return configForPath(containingDir)
        }
        return self
    }
}

// MARK: - Nested Configurations Extension

public extension Configuration {
    func configForPath(path: String) -> Configuration {
<<<<<<< HEAD
=======
        let path = path as NSString
>>>>>>> 4421657d
        let configSearchPath = path.stringByAppendingPathComponent(".swiftlint.yml")

        // If a config exists and it isn't us, load and merge the configs
        if configSearchPath != configPath &&
            NSFileManager.defaultManager().fileExistsAtPath(configSearchPath) {
            return merge(Configuration(path: configSearchPath, optional: false, silent: true))
        }

        // If we are not at the root path, continue down the tree
        if path != rootPath {
            return configForPath(path.stringByDeletingLastPathComponent)
        }

        // If nothing else, return self
        return self
    }

    // Currently merge simply overrides the current configuration with the new configuration.
    // This requires that all config files be fully specified. In the future this will be changed
    // to do a more intelligent merge allowing for partial nested configs.
    func merge(config: Configuration) -> Configuration {
        return config
    }
}

// Mark - == Implementation

public func == (lhs: Configuration, rhs: Configuration) -> Bool {
    return (lhs.disabledRules == rhs.disabledRules) &&
           (lhs.excluded == rhs.excluded) &&
           (lhs.included == rhs.included) &&
           (lhs.reporter == rhs.reporter) &&
           (lhs.useNestedConfigs == rhs.useNestedConfigs) &&
           (lhs.configPath == rhs.configPath) &&
           (lhs.rootPath == lhs.rootPath) &&
           (lhs.rules == rhs.rules)
}<|MERGE_RESOLUTION|>--- conflicted
+++ resolved
@@ -11,18 +11,6 @@
 
 private let fileManager = NSFileManager.defaultManager()
 
-<<<<<<< HEAD
-=======
-extension Yaml {
-    var arrayOfStrings: [Swift.String]? {
-        return array?.flatMap { $0.string } ?? string.map { [$0] }
-    }
-    var arrayOfInts: [Swift.Int]? {
-        return array?.flatMap { $0.int } ?? int.map { [$0] }
-    }
-}
-
->>>>>>> 4421657d
 public struct Configuration: Equatable {
     public let disabledRules: [String] // disabled_rules
     public let included: [String]      // included
@@ -52,11 +40,7 @@
                  included: [String] = [],
                  excluded: [String] = [],
                  reporter: String = "xcode",
-<<<<<<< HEAD
                  rules: [Rule] = Configuration.rulesFromDict(),
-=======
-                 rules: [Rule] = Configuration.rulesFromYAML(),
->>>>>>> 4421657d
                  useNestedConfigs: Bool = false) {
         self.included = included
         self.excluded = excluded
@@ -99,7 +83,6 @@
         }
     }
 
-<<<<<<< HEAD
     public init?(dict: [String: AnyObject]) {
         self.init(
             disabledRules: dict["disabled_rules"] as? [String] ?? [],
@@ -111,37 +94,6 @@
         )
     }
 
-=======
-    public init?(yaml: String) {
-        guard let yamlConfig = Configuration.loadYaml(yaml) else {
-            return nil
-        }
-        self.init(yamlConfig: yamlConfig)
-    }
-
-    private init?(yamlConfig: Yaml) {
-        self.init(
-            disabledRules: yamlConfig["disabled_rules"].arrayOfStrings ?? [],
-            included: yamlConfig["included"].arrayOfStrings ?? [],
-            excluded: yamlConfig["excluded"].arrayOfStrings ?? [],
-            reporter: yamlConfig["reporter"].string ?? XcodeReporter.identifier,
-            rules: Configuration.rulesFromYAML(yamlConfig),
-            useNestedConfigs: yamlConfig["use_nested_configs"].bool ?? false
-        )
-    }
-
-    private static func loadYaml(yaml: String) -> Yaml? {
-        let yamlResult = Yaml.load(yaml)
-        if let yamlConfig = yamlResult.value {
-            return yamlConfig
-        }
-        if let error = yamlResult.error {
-            queuedPrint(error)
-        }
-        return nil
-    }
-
->>>>>>> 4421657d
     public init(path: String = ".swiftlint.yml", optional: Bool = true, silent: Bool = false) {
         let fullPath = (path as NSString).absolutePathRepresentation()
         let failIfRequired = {
@@ -155,21 +107,9 @@
         do {
             let yamlContents = try NSString(contentsOfFile: fullPath,
                 encoding: NSUTF8StringEncoding) as String
-<<<<<<< HEAD
             let dict = try YamlParser.parse(yamlContents)
             if !silent {
                 queuedPrintError("Loading configuration from '\(path)'")
-=======
-            if let yamlConfig = Configuration.loadYaml(yamlContents) {
-                if !silent {
-                    queuedPrintError("Loading configuration from '\(path)'")
-                }
-                self.init(yamlConfig: yamlConfig)!
-                configPath = fullPath
-                return
-            } else {
-                failIfRequired()
->>>>>>> 4421657d
             }
             self.init(dict: dict)!
             configPath = fullPath
@@ -181,7 +121,7 @@
         self.init()!
     }
 
-    static func rulesFromDict(dict: [String: AnyObject]? = nil,
+    public static func rulesFromDict(dict: [String: AnyObject]? = nil,
                           ruleList: RuleList = masterRuleList) -> [Rule] {
         var rules = [Rule]()
         for rule in ruleList.list.values {
@@ -218,13 +158,8 @@
     }
 
     public func configForFile(file: File) -> Configuration {
-<<<<<<< HEAD
-        if  useNestedConfigs,
-            let containingDir = file.path?.stringByDeletingLastPathComponent {
-=======
         if useNestedConfigs,
             let containingDir = (file.path as NSString?)?.stringByDeletingLastPathComponent {
->>>>>>> 4421657d
             return configForPath(containingDir)
         }
         return self
@@ -235,10 +170,7 @@
 
 public extension Configuration {
     func configForPath(path: String) -> Configuration {
-<<<<<<< HEAD
-=======
         let path = path as NSString
->>>>>>> 4421657d
         let configSearchPath = path.stringByAppendingPathComponent(".swiftlint.yml")
 
         // If a config exists and it isn't us, load and merge the configs
