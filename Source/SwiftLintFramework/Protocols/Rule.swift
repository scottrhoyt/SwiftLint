--- conflicted
+++ resolved
@@ -16,7 +16,6 @@
 
 extension Rule {
     func isEqualTo(rule: Rule) -> Bool {
-<<<<<<< HEAD
         // TODO: Is there a better way to do this?
         switch (self, rule) {
         case (let rule1 as ConfigurableRule, let rule2 as ConfigurableRule):
@@ -24,9 +23,6 @@
         default:
             return self.dynamicType.description == rule.dynamicType.description
         }
-=======
-        return self.dynamicType.description == rule.dynamicType.description
->>>>>>> 4421657d
     }
 }
 
@@ -36,14 +32,11 @@
     var parameters: [RuleParameter<ParameterType>] { get }
 }
 
-<<<<<<< HEAD
 public protocol ConfigurableRule: Rule {
     init?(config: AnyObject)
     func isEqualTo(rule: ConfigurableRule) -> Bool
 }
 
-=======
->>>>>>> 4421657d
 extension ParameterizedRule {
     func isEqualTo(rule: Self) -> Bool {
         return (self.dynamicType.description == rule.dynamicType.description) &&
@@ -51,7 +44,6 @@
     }
 }
 
-<<<<<<< HEAD
 extension ParameterizedRule where Self: ConfigurableRule, ParameterType == Int {
 
     public init?(config: AnyObject) {
@@ -79,15 +71,13 @@
     }
 }
 
-=======
->>>>>>> 4421657d
 public protocol CorrectableRule: Rule {
     func correctFile(file: File) -> [Correction]
 }
 
 // MARK: - == Implementations
 
-func == (lhs: [Rule], rhs: [Rule]) -> Bool {
+public func == (lhs: [Rule], rhs: [Rule]) -> Bool {
     if lhs.count == rhs.count {
         return zip(lhs, rhs).map { $0.isEqualTo($1) }.reduce(true) { $0 && $1 }
     }
