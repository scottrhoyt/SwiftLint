//
//  LintCommand.swift
//  SwiftLint
//
//  Created by JP Simard on 2015-05-16.
//  Copyright (c) 2015 Realm. All rights reserved.
//

import Commandant
import Foundation
import LlamaKit
import SourceKittenFramework
import SwiftLintFramework

let fileManager = NSFileManager.defaultManager()

struct LintCommand: CommandType {
    let verb = "lint"
    let function = "Print lint warnings and errors for the Swift files in the current directory " +
                   "(default command)"

    func run(mode: CommandMode) -> Result<(), CommandantError<()>> {
<<<<<<< HEAD
        return LintOptions.evaluate(mode).flatMap { options in
            return self.lint(options.path)
        }
    }
    
    func lint(path: String) -> Result<(), CommandantError<()>> {
        let filesToLint = filesToLintAtPath(path)
        if filesToLint.count > 0 {
            
            if path == "" {
                println("Linting Swift files in current working directory")
            } else {
                println("Linting Swift files at path \(path)")
            }
            
            var numberOfViolations = 0, numberOfSeriousViolations = 0
            for (index, file) in enumerate(filesToLint) {
                println("Linting '\(file.lastPathComponent)' (\(index + 1)/\(filesToLint.count))")
                for violation in Linter(file: File(path: file)!).styleViolations {
                    println(violation)
                    numberOfViolations++
                    if violation.severity.isError {
                        numberOfSeriousViolations++
                    }
=======
        println("Finding Swift files in current directory...")
        let files = fileManager.allFilesRecursively(
            directory: fileManager.currentDirectoryPath
        ).filter { $0.isSwiftFile() }
        var numberOfViolations = 0, numberOfSeriousViolations = 0
        for (index, file) in enumerate(files) {
            println("Linting '\(file.lastPathComponent)' (\(index + 1)/\(files.count))")
            for violation in Linter(file: File(path: file)!).styleViolations {
                println(violation)
                numberOfViolations++
                if violation.severity.isError {
                    numberOfSeriousViolations++
>>>>>>> f1504141
                }
            }
            let violationSuffix = (numberOfViolations != 1 ? "s" : "")
            let filesSuffix = (filesToLint.count != 1 ? "s." : ".")
            println(
                "Done linting!" +
                " Found \(numberOfViolations) violation\(violationSuffix)," +
                " \(numberOfSeriousViolations) serious" +
                " in \(filesToLint.count) file\(filesSuffix)"
            )
            if numberOfSeriousViolations <= 0 {
                return success()
            } else {
                // This represents failure of the content (i.e. violations in the files linted)
                // and not failure of the scanning process itself. The current command architecture
                // doesn't discriminate between these types.
                return failure(CommandantError<()>.CommandError(Box()))
            }
        }
        return failure(CommandantError<()>.UsageError(description: "No lintable files found at path \(path)"))
    }
}

struct LintOptions: OptionsType {
    let path: String
    
    static func create(path: String) -> LintOptions {
        return LintOptions(path: path)
    }
    
    static func evaluate(m: CommandMode) -> Result<LintOptions, CommandantError<()>> {
        return create
            <*> m <| Option(key: "path", defaultValue: "", usage: "the path to the file or directory to lint")
    }
}

func filesToLintAtPath(path: String) -> [String] {
    var standardizedPath: String?
    var isDirectory: ObjCBool = false
    
    let relativePath = path.absolutePathRepresentation(rootDirectory: fileManager.currentDirectoryPath)
    if fileManager.fileExistsAtPath(relativePath, isDirectory: &isDirectory) {
        standardizedPath = relativePath
    } else if fileManager.fileExistsAtPath(path, isDirectory: &isDirectory) {
        standardizedPath = path
    }
    
    if let standardizedPath = standardizedPath {
        if isDirectory {
            return recursivelyFindSwiftFilesInDirectory(standardizedPath)
        } else if standardizedPath.isSwiftFile() {
            return [standardizedPath]
        }
    }
<<<<<<< HEAD
    return []
}

func recursivelyFindSwiftFilesInDirectory(directory: String) -> [String] {
    let subPaths = fileManager.subpathsOfDirectoryAtPath(directory, error: nil) as? [String]
    return map(subPaths) { subPaths in
        subPaths.map { subPath in
            return directory.stringByAppendingPathComponent(subPath)
        }.filter {
            $0.isSwiftFile()
        }
    } ?? []
=======
>>>>>>> f1504141
}<|MERGE_RESOLUTION|>--- conflicted
+++ resolved
@@ -20,7 +20,6 @@
                    "(default command)"
 
     func run(mode: CommandMode) -> Result<(), CommandantError<()>> {
-<<<<<<< HEAD
         return LintOptions.evaluate(mode).flatMap { options in
             return self.lint(options.path)
         }
@@ -45,20 +44,6 @@
                     if violation.severity.isError {
                         numberOfSeriousViolations++
                     }
-=======
-        println("Finding Swift files in current directory...")
-        let files = fileManager.allFilesRecursively(
-            directory: fileManager.currentDirectoryPath
-        ).filter { $0.isSwiftFile() }
-        var numberOfViolations = 0, numberOfSeriousViolations = 0
-        for (index, file) in enumerate(files) {
-            println("Linting '\(file.lastPathComponent)' (\(index + 1)/\(files.count))")
-            for violation in Linter(file: File(path: file)!).styleViolations {
-                println(violation)
-                numberOfViolations++
-                if violation.severity.isError {
-                    numberOfSeriousViolations++
->>>>>>> f1504141
                 }
             }
             let violationSuffix = (numberOfViolations != 1 ? "s" : "")
@@ -108,24 +93,12 @@
     
     if let standardizedPath = standardizedPath {
         if isDirectory {
-            return recursivelyFindSwiftFilesInDirectory(standardizedPath)
+            return fileManager.allFilesRecursively(directory: standardizedPath).filter {
+                $0.isSwiftFile()
+            }
         } else if standardizedPath.isSwiftFile() {
             return [standardizedPath]
         }
     }
-<<<<<<< HEAD
     return []
-}
-
-func recursivelyFindSwiftFilesInDirectory(directory: String) -> [String] {
-    let subPaths = fileManager.subpathsOfDirectoryAtPath(directory, error: nil) as? [String]
-    return map(subPaths) { subPaths in
-        subPaths.map { subPath in
-            return directory.stringByAppendingPathComponent(subPath)
-        }.filter {
-            $0.isSwiftFile()
-        }
-    } ?? []
-=======
->>>>>>> f1504141
 }